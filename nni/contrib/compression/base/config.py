--- conflicted
+++ resolved
@@ -102,11 +102,7 @@
 
 
 def select_modules_by_config(model: torch.nn.Module, \
-<<<<<<< HEAD
-                             config: Dict[str, Any]) -> Tuple[Dict[str, torch.nn.Module], Dict[str, Any], List[str]]:
-=======
                              config: Dict[str, Any]) -> Tuple[Dict[str, torch.nn.Module], Dict[str, Any], List[Tuple[str]]]:
->>>>>>> c3a82957
     """
     This is a helper function for selecting the modules in model specified in config.
 
@@ -119,11 +115,7 @@
         - ``exclude_op_names``: a module name list, the modules with these names will be excluded.
         - ``exclude_op_types``: a module type name list, the modules satisfied these types will be excluded.
         - ``exclude_op_names_re``: a regular expression list, the modules satisfied the regular expressions will be excluded.
-<<<<<<< HEAD
-        - ``fuse_names``: a List contains fusion module names in the model.
-=======
         - ``fuse_names``: a List contains tuples of fusion module names in the model.
->>>>>>> c3a82957
 
     A module is selected if it satisfies all the following conditions:
         1. If ``op_names`` or ``op_names_re`` is not empty, the module name should in ``op_names``
@@ -188,13 +180,8 @@
     for op_type in exclude_op_types:
         op_names.difference_update(type2names.get(op_type, set()))
 
-<<<<<<< HEAD
-    if len(fuse_names) > 0 and len(op_names) > 1:
-        raise ValueError("When setting fuse_names, op_names can contain only one module name")
-=======
     if len(fuse_names) > 0 and len(op_names) != len(fuse_names):
         raise ValueError("When setting fuse_names, the length of op_names should equal to fuse_nams")
->>>>>>> c3a82957
 
     return {module_name: name2module[module_name] for module_name in op_names}, config, fuse_names
 
@@ -219,11 +206,7 @@
             Optional('quant_scheme'): Or('affine', 'symmetric'),
             Optional('granularity'): Or('default', 'in_channel', 'out_channel', 'per_channel', list),
             Optional('apply_method'): Or('bypass', 'clamp_round', 'qat_clamp_round'),
-<<<<<<< HEAD
-            Optional('fuse_names'): [str]
-=======
             Optional('fuse_names'): [(str,)]
->>>>>>> c3a82957
         }
     else:
         setting_schema = {
