--- conflicted
+++ resolved
@@ -159,10 +159,6 @@
             settings.pop(name)
         new_target_spaces = self._create_target_spaces(settings, target_space_cls)
         target_spaces.update(new_target_spaces)  # type: ignore
-<<<<<<< HEAD
-=======
-
->>>>>>> 5e543dee
         # return the new registered target spaces
         return new_target_spaces
 
@@ -473,7 +469,6 @@
     return module_wrappers, configured_target_spaces
 
 
-<<<<<<< HEAD
 def create_fusion_wrapper(model: nn.Module, module: nn.Module, module_name: str, fused_modules_names: List[str], \
         mode: Literal['quantization'], config: Dict[str, Any], wrapper: ModuleWrapper=None):
     assert mode == 'quantization', "Modules fusion only happens in the quantization process"
@@ -519,21 +514,4 @@
         else:
             target_spaces = dict(new_wrapper.distillation_target_spaces.items())
 
-    return new_wrapper, target_spaces
-=======
-def track_target_shape(wrapper: ModuleWrapper, target_name: str, target: Tensor):
-    """
-    Track the input/output target shape and save the shape information to ``TargetSpace.shape``.
-    """
-    if not isinstance(target, Tensor):
-        return
-    if target_name in wrapper.quantization_target_spaces:
-        if wrapper.quantization_target_spaces[target_name].type is not TargetType.PARAMETER:
-            wrapper.quantization_target_spaces[target_name].shape = [_ for _ in target.shape]
-    if target_name in wrapper.pruning_target_spaces:
-        if wrapper.pruning_target_spaces[target_name].type is not TargetType.PARAMETER:
-            wrapper.pruning_target_spaces[target_name].shape = [_ for _ in target.shape]
-    if target_name in wrapper.distillation_target_spaces:
-        if wrapper.distillation_target_spaces[target_name].type is not TargetType.PARAMETER:
-            wrapper.distillation_target_spaces[target_name].shape = [_ for _ in target.shape]
->>>>>>> 5e543dee
+    return new_wrapper, target_spaces