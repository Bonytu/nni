# Copyright (c) Microsoft Corporation.
# Licensed under the MIT license.

from typing import Any

import torch

from .target_space import PruningTargetSpace, QuantizationTargetSpace, TargetSpace, TargetType


def bypass(target: torch.Tensor, target_space: TargetSpace):
    return target * 1.


def lsq_clamp_round(target: torch.Tensor, target_space: QuantizationTargetSpace):
    def grad_scale(x, scale_factor):
        y_out = x
        y_grad = x * scale_factor
        return (y_out - y_grad).detach() + y_grad

    def round_pass(x):
        y_out = torch.round(x)
        y_grad = x
        return (y_out - y_grad).detach() + y_grad

    qmax: int = target_space.qmax
    qmin: int = target_space.qmin
    if target_space._scaler is not None:
        scale = target_space._scaler.expand(target_space.scale, target_space.shape, keepdim=True) # type: ignore
    else:
        scale = target_space.scale
    #Quantize
    grad_scale_factor = 1.0 / ((qmax * target.numel()) ** 0.5) if (qmax * target.numel()) ** 0.5 != 0 else 1.0
    scale = grad_scale(scale, grad_scale_factor)
    new_target = torch.clamp(target / scale, qmin, qmax)
    dequantized_target = round_pass(new_target) * scale
    return dequantized_target


class DoferaGradClampRound(torch.autograd.Function):
    @staticmethod
    def dorefa_clamp_round_weight(target: torch.Tensor, target_space: QuantizationTargetSpace) -> Any:
        # TODO process special case: quant_bit == 1
        target = target.tanh()
        target = target / (2 * target.abs().max()) + 0.5
        dequantized_target = ClampRound.apply(target, target_space)

        return 2 * dequantized_target - 1  # type: ignore

    @staticmethod
    def dorefa_clamp_round_output(target: torch.Tensor, target_space: QuantizationTargetSpace) -> Any:
        target = torch.clamp(target, 0, 1)
        return ClampRound.apply(target, target_space)


class BNNClampRound(torch.autograd.Function):
    @staticmethod
    def forward(ctx: Any, target: torch.Tensor, target_space: QuantizationTargetSpace) -> Any:
        ctx.save_for_backward(target)
        signed_target = torch.sign(target)
        signed_target[signed_target == 0] = 1
        ctx.target_space = target_space
        return signed_target

    @staticmethod
    def backward(ctx: Any, grad_output: Any) -> Any:
        target, = ctx.saved_variables
        target_space = ctx.target_space
        if target_space.type == TargetType.OUTPUT:
            grad_output[torch.abs(target) > 1] = 0

        return grad_output, None


class ClampRound(torch.autograd.Function):
    @staticmethod
    def forward(ctx: Any, target: torch.Tensor, target_space: QuantizationTargetSpace) -> Any:
        if target_space._scaler is not None:
            zero_point = target_space._scaler.expand(target_space.zero_point, target_space.shape, keepdim=True) # type: ignore
            scale = target_space._scaler.expand(target_space.scale, target_space.shape, keepdim=True) # type: ignore
        else:
            zero_point = target_space.zero_point
            scale = target_space.scale
        transformed_target = zero_point + target / scale
        quantized_target = torch.round(torch.clamp(transformed_target, target_space.qmin, target_space.qmax))
        dequantized_target = (quantized_target - zero_point) * scale
        return dequantized_target

    @staticmethod
    def backward(ctx: Any, grad_output: Any) -> Any:
        return grad_output, None


class QATClampRound(torch.autograd.Function):
    @staticmethod
    def forward(ctx: Any, target: torch.Tensor, target_space: QuantizationTargetSpace) -> Any:
        if target_space._scaler is not None:
            zero_point = target_space._scaler.expand(target_space.zero_point, target_space.shape, keepdim=True) # type: ignore
            scale = target_space._scaler.expand(target_space.scale, target_space.shape, keepdim=True) # type: ignore
        else:
            zero_point = target_space.zero_point
            scale = target_space.scale

        transformed_target = zero_point + target / scale
        quantized_target = torch.round(torch.clamp(transformed_target, target_space.qmin, target_space.qmax))
        dequantized_target = (quantized_target - zero_point) * scale
        ctx.save_for_backward(transformed_target)
        ctx.target_space = target_space
        return dequantized_target

    @staticmethod
    def backward(ctx: Any, grad_output: Any) -> Any:
        transformed_target, = ctx.saved_variables
        target_space = ctx.target_space
        mask = (transformed_target < target_space.qmin) | (transformed_target > target_space.qmax)
        grad_output[mask] = 0.
        return grad_output, None


SMALL_MASK_VALUE = -1000.0


def mul_mask(target: torch.Tensor, target_space: PruningTargetSpace):
    assert target_space.mask is not None
    return torch.mul(target, target_space.mask)


def add_mask(target: torch.Tensor, target_space: PruningTargetSpace):
    assert target_space.mask is not None
    trans_mask = torch.where(target_space.mask == 1, torch.zeros_like(target_space.mask), SMALL_MASK_VALUE)
    return torch.add(target, trans_mask)


class _StraightThrough(torch.autograd.Function):
    """
    Straight through the gradient to the score, then the score = initial_score + sum(-lr * grad(weight) * weight).
    """
    @staticmethod
    def forward(ctx, score, mask):
        return mask

    @staticmethod
    def backward(ctx, gradOutput):
        return gradOutput, None


def movement_mul_mask(target: torch.Tensor, target_space: PruningTargetSpace):
    score = getattr(target_space._wrapper, f'{target_space._target_name}_mvp_score', None)
    if score is None:
        return mul_mask(target, target_space)
    else:
        assert target_space.mask is not None and target_space.shape is not None
        if target_space._scaler is not None:
<<<<<<< HEAD
            score = target_space._scaler.expand(score, target_space.shape)
        return torch.mul(target, _StraightThrough.apply(score, target_space.mask))  # type: ignore
=======
            score = target_space._scaler.expand(score, target_space.shape, keepdim=True, full_expand=False)
        return torch.mul(target, _StraightThrough.apply(score, target_space.mask))
>>>>>>> a68cb047


def movement_add_mask(target: torch.Tensor, target_space: PruningTargetSpace):
    score = getattr(target_space._wrapper, f'{target_space._target_name}_mvp_score', None)
    if score is None:
        return add_mask(target, target_space)
    else:
        assert target_space.mask is not None and target_space.shape is not None
        trans_mask = torch.where(target_space.mask == 1, torch.zeros_like(target_space.mask), SMALL_MASK_VALUE)
        if target_space._scaler is not None:
<<<<<<< HEAD
            score = target_space._scaler.expand(score, target_space.shape)
        return torch.add(target, _StraightThrough.apply(score, trans_mask))  # type: ignore
=======
            score = target_space._scaler.expand(score, target_space.shape, keepdim=True, full_expand=False)
        return torch.add(target, _StraightThrough.apply(score, trans_mask))
>>>>>>> a68cb047


def slim_mul_mask(target: torch.Tensor, target_space: PruningTargetSpace):
    scaling_factor = getattr(target_space._wrapper, f'{target_space._target_name}_slim_factor', None)
    if scaling_factor is None:
        return mul_mask(target, target_space)
    else:
        assert target_space.shape is not None
        if target_space._scaler is not None:
            scaling_factor = target_space._scaler.expand(scaling_factor, target_space.shape, keepdim=True, full_expand=False)
        return mul_mask(torch.mul(target, scaling_factor), target_space)


pruning_apply_methods = {
    'bypass': bypass,
    'mul': mul_mask,
    'add': add_mask,
    'movement_mul': movement_mul_mask,
    'movement_add': movement_add_mask,
    'slim_mul': slim_mul_mask
}


quant_apply_methods = {
    'bypass': bypass,
    'clamp_round': ClampRound.apply,
    'qat_clamp_round': QATClampRound.apply,
    'dorefa_clamp_round_weight': DoferaGradClampRound.dorefa_clamp_round_weight,
    'dorefa_clamp_round_output': DoferaGradClampRound.dorefa_clamp_round_output,
    "lsq_clamp_round": lsq_clamp_round,
    'bnn_clamp_round': BNNClampRound.apply,
}<|MERGE_RESOLUTION|>--- conflicted
+++ resolved
@@ -151,13 +151,8 @@
     else:
         assert target_space.mask is not None and target_space.shape is not None
         if target_space._scaler is not None:
-<<<<<<< HEAD
-            score = target_space._scaler.expand(score, target_space.shape)
-        return torch.mul(target, _StraightThrough.apply(score, target_space.mask))  # type: ignore
-=======
             score = target_space._scaler.expand(score, target_space.shape, keepdim=True, full_expand=False)
         return torch.mul(target, _StraightThrough.apply(score, target_space.mask))
->>>>>>> a68cb047
 
 
 def movement_add_mask(target: torch.Tensor, target_space: PruningTargetSpace):
@@ -168,13 +163,8 @@
         assert target_space.mask is not None and target_space.shape is not None
         trans_mask = torch.where(target_space.mask == 1, torch.zeros_like(target_space.mask), SMALL_MASK_VALUE)
         if target_space._scaler is not None:
-<<<<<<< HEAD
-            score = target_space._scaler.expand(score, target_space.shape)
-        return torch.add(target, _StraightThrough.apply(score, trans_mask))  # type: ignore
-=======
             score = target_space._scaler.expand(score, target_space.shape, keepdim=True, full_expand=False)
         return torch.add(target, _StraightThrough.apply(score, trans_mask))
->>>>>>> a68cb047
 
 
 def slim_mul_mask(target: torch.Tensor, target_space: PruningTargetSpace):
