--- conflicted
+++ resolved
@@ -135,11 +135,7 @@
                 # NOTE: tensor.size(self.batch_dim) % self.batch_size == 0 is a workaround,
                 # sometimes batch_dim size might be dynamic internal,
                 # i.e., input size is (batch_size * node_num, seq_len, hidden_size),
-<<<<<<< HEAD
-                # this workaround only duel with these situations.
-=======
                 # this workaround only deal with these situations.
->>>>>>> 7a8fa039
                 if isinstance(tensor, torch.Tensor) and len(tensor.size()) > self.batch_dim \
                     and tensor.size(self.batch_dim) % self.batch_size == 0:
                     # if the input tensor only has one dimension, which means
